--- conflicted
+++ resolved
@@ -18,11 +18,7 @@
 import pickle
 import argparse
 import coredata, optinterpreter
-<<<<<<< HEAD
-from meson import build_types, layouts
-=======
-from meson import build_types, warning_levels
->>>>>>> 77d53c22
+from meson import build_types, layouts, warning_levels
 
 parser = argparse.ArgumentParser()
 
@@ -84,17 +80,14 @@
                 if v not in build_types:
                     raise ConfException('Invalid build type %s.' % v)
                 self.coredata.buildtype = v
-<<<<<<< HEAD
             elif k == 'layout':
                 if v not in layouts:
                     raise ConfException('Invalid layout type %s.' % v)
                 self.coredata.layout = v
-=======
             elif k == 'warnlevel':
                 if not v in warning_levels:
                     raise ConfException('Invalid warning level %s.' % v)
                 self.coredata.warning_level = v
->>>>>>> 77d53c22
             elif k == 'strip':
                 self.coredata.strip = self.tobool(v)
             elif k == 'coverage':
